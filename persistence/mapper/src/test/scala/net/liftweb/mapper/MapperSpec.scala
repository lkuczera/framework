--- conflicted
+++ resolved
@@ -34,40 +34,13 @@
  * Systems under specification for Mapper. The model classes here are
  * defined in MapperSpecsModel.scala
  */
-<<<<<<< HEAD
-object MapperSpec extends Specification("Mapper Specification") {
-  // Do everything in order.
-  setSequential()
-
-  // Make sure we have everything configured first
-  MapperSpecsModel.setup()
-=======
 object MapperSpec extends Specification {
   sequential
   "Mapper Specification".title
->>>>>>> 7ab295c5
-
+
+  // Make sure we have everything configured first
+  step(MapperSpecsModel.setup())
   def providers = DbProviders.H2MemoryProvider :: Nil
-
-  /*
-   private def logDBStuff(log: DBLog, len: Long) {
-   println(" in log stuff "+log.getClass.getName)
-   log match {
-   case null =>
-   case _ => println(log.allEntries)
-   }
-   }
-
-   DB.addLogFunc(logDBStuff)
-   */
-
-<<<<<<< HEAD
-//  if (!DB.loggingEnabled_? && doLog) DB.addLogFunc(logDBStuff)
-=======
-  def dbSetup() {
-    Schemifier.destroyTables_!!(ignoreLogger _, SampleModel, SampleTag, Dog, User, Mixer, Dog2)
-    Schemifier.schemify(true, ignoreLogger _, SampleModel, SampleTag, User, Dog, Mixer, Dog2)
-  }
 
   def snakify(connid: ConnectionIdentifier, name: String): String = {
     if (connid.jndiName == "snake")
@@ -75,11 +48,6 @@
     else
       name.toLowerCase
   }
-
-  /*
-  if (!DB.loggingEnabled_? && doLog)
-    DB.addLogFunc(logDBStuff)
-*/
 
   MapperRules.columnName = snakify
   MapperRules.tableName = snakify
@@ -99,26 +67,12 @@
 
   // Snake connection doesn't create FK constraints
   MapperRules.createForeignKeys_? = c => c.jndiName != "snake"
->>>>>>> 7ab295c5
 
   providers.foreach(provider => {
 
     ("Mapper for " + provider.name) should {
 
-<<<<<<< HEAD
-      doBefore {
-        (try {
-          provider.setupDB
-          MapperSpecsModel.cleanup()
-        } catch {
-          case e if !provider.required_? => skip("Provider %s not available: %s".format(provider, e))
-        }) must not(throwAnException[Exception]).orSkipExample
-      }
-
-      "schemify" in {
-=======
       "schemify" in new db(provider) {
->>>>>>> 7ab295c5
         val elwood = SampleModel.find(By(SampleModel.firstName, "Elwood")).open_!
         val madeline = SampleModel.find(By(SampleModel.firstName, "Madeline")).open_!
         val archer = SampleModel.find(By(SampleModel.firstName, "Archer")).open_!
@@ -246,15 +200,6 @@
 
       "enforce FK constraint on DefaultConnection" in new db(provider) {
         val supportsFK = DB.use(DefaultConnectionIdentifier) { conn => conn.driverType.supportsForeignKeys_? }
-<<<<<<< HEAD
-        if (!supportsFK) skip("Driver %s does not support FK constraints".format(provider))
-        
-        SampleTag.create.model(42).save must throwA[java.sql.SQLException]
-      }
-
-      "not enforce FK constraint on SnakeConnection" in {
-        SampleTagSnake.create.model(42).save must_== true
-=======
         supportsFK must beFalse.orSkip("Driver %s does not support FK constraints".format(provider))
 
         SampleTag.create.model(42).save must throwA[java.sql.SQLException]
@@ -262,7 +207,6 @@
 
       "not enforce FK constraint on SnakeConnection" in new db(provider) {
         SampleTagSnake.create.model(42).save
->>>>>>> 7ab295c5
       }
 
       "Precache works" in new db(provider) {
@@ -435,10 +379,6 @@
       }
     }
   })
-<<<<<<< HEAD
-}
-
-=======
   private def ignoreLogger(f: => AnyRef): Unit = ()
 }
 
@@ -788,5 +728,4 @@
    } catch {
           case e => provider.required_? must beTrue.orSkip("Provider %s not available: %s".format(provider, e))
    }) must not(throwAn[Exception]).orSkip
-}
->>>>>>> 7ab295c5
+}