--- conflicted
+++ resolved
@@ -47,12 +47,7 @@
   case class Constructor(targetType: Class[_], args: List[Arg]) extends Mapping
   case class Cycle(targetType: Class[_]) extends Mapping
   case class Dict(mapping: Mapping) extends Mapping
-<<<<<<< HEAD
   case class Lst(targetType: Class[_], mapping: Mapping) extends Mapping
-=======
-  case class Lst(mapping: Mapping) extends Mapping
-  case class Arr(mapping: Mapping) extends Mapping
->>>>>>> 1bb03e8f
   case class Optional(mapping: Mapping) extends Mapping
 
   private val mappings = new Memo[Class[_], Mapping]
@@ -65,25 +60,6 @@
     def constructorArgs(clazz: Class[_], visited: Set[Class[_]]) = 
       orderedConstructorArgs(clazz).map { f =>
         toArg(unmangleName(f), f.getType, f.getGenericType, visited)
-<<<<<<< HEAD
-      }.toList
-
-    def orderedConstructorArgs(clazz: Class[_]): Iterable[Field] = {
-      def fieldsForParanamer(x: JConstructor[_]) = {
-        val Name = """^((?:[^$]|[$][^0-9]+)+)([$][0-9]+)?$"""r
-        def clean(name: String) = name match {
-          case Name(text, junk) => text
-        }
-        val names = paranamer.lookupParameterNames(x).map(clean)
-        val fields = Map() ++ clazz.getDeclaredFields.filter(!static_?(_)).map(f => (f.getName, f))
-        for { n <- names } yield fields(n)
-      }
-      
-      safePrimaryConstructorOf(clazz) match {
-        case Some(x) => fieldsForParanamer(x)
-        case None    => Nil
-=======
->>>>>>> 1bb03e8f
       }
 
     def toArg(name: String, fieldType: Class[_], genericType: Type, visited: Set[Class[_]]): Arg = {
@@ -96,17 +72,11 @@
       def fieldMapping(fType: Class[_], genType: Type): Mapping = {
         if (primitive_?(fType)) Value(fType)
         else if (classOf[List[_]].isAssignableFrom(fType)) 
-<<<<<<< HEAD
           mkContainer(genType, `* -> *`, 0, Lst.apply(classOf[List[_]], _))
         else if (classOf[Set[_]].isAssignableFrom(fType)) 
           mkContainer(genType, `* -> *`, 0, Lst.apply(classOf[Set[_]], _))
         else if (fType.isArray)
-            mkContainer(genType, `* -> *`, 0, Lst.apply(fType, _))
-=======
-          mkContainer(genType, `* -> *`, 0, Lst.apply _)
-        else if (fType.isArray) 
-          Arr(fieldMapping(fType.getComponentType, fType.getComponentType))
->>>>>>> 1bb03e8f
+          mkContainer(genType, `* -> *`, 0, Lst.apply(fType, _))
         else if (classOf[Option[_]].isAssignableFrom(fType)) 
           mkContainer(genType, `* -> *`, 0, Optional.apply _)
         else if (classOf[Map[_, _]].isAssignableFrom(fType)) 
@@ -114,12 +84,8 @@
         else {
           if (visited.contains(fType)) Cycle(fType)
           else Constructor(fType, constructorArgs(fType, visited + fType))
-<<<<<<< HEAD
-        }
-      }
-=======
-        }}
->>>>>>> 1bb03e8f
+        }
+      }
      
       Arg(name, fieldMapping(fieldType, genericType))
     }
@@ -169,12 +135,20 @@
 
     def orderedConstructorArgs(clazz: Class[_]): List[Field] = {
       def queryArgs(clazz: Class[_]): List[Field] = {
+        // Paranamer implementation:
+        def fieldsForParanamer(x: JConstructor[_]) = {
+          val Name = """^((?:[^$]|[$][^0-9]+)+)([$][0-9]+)?$"""r
+          def clean(name: String) = name match {
+            case Name(text, junk) => text
+          }
+          val names = paranamer.lookupParameterNames(x).map(clean)
+          val fields = Map() ++ clazz.getDeclaredFields.filter(!static_?(_)).map(f => (f.getName, f))
+          for { n <- names } yield fields(n)
+        }
+        
         val args = safePrimaryConstructorOf(clazz) match {
-          case Some(x) => 
-            val names = paranamer.lookupParameterNames(x)
-            val fields = Map() ++ clazz.getDeclaredFields.filter(!static_?(_)).map(f => (f.getName, f))
-            for { n <- names } yield fields(n)
-          case None => Nil
+          case Some(x) => fieldsForParanamer(x)
+          case None    => Nil
         }
         args.toList
       }
